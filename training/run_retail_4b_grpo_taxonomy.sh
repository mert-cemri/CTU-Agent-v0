--- conflicted
+++ resolved
@@ -118,11 +118,7 @@
   generator.use_conversation_multi_turn=true \
   generator.batched=false \
   generator.async_engine=true \
-<<<<<<< HEAD
-  generator.n_samples_per_prompt=4 \
-=======
   generator.n_samples_per_prompt=8 \
->>>>>>> 0029e302
   generator.gpu_memory_utilization=0.30 \
   generator.max_input_length=8192 \
   generator.max_num_batched_tokens=8192 \
